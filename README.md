# CC-Boilerplate

[![CI/CD Status](https://github.com/USERNAME/cc-boilerplate/actions/workflows/ci-cd.yml/badge.svg)](https://github.com/USERNAME/cc-boilerplate/actions/workflows/ci-cd.yml)
[![Security Tests](https://img.shields.io/badge/security-passing-brightgreen)](https://github.com/USERNAME/cc-boilerplate/actions)
[![Test Coverage](https://img.shields.io/badge/coverage-60%25-yellow)](https://github.com/USERNAME/cc-boilerplate/actions)
[![Hooks](https://img.shields.io/badge/hooks-8-blue)](#-all-8-claude-code-hooks)
[![Agents](https://img.shields.io/badge/agents-10-purple)](#-essential-agents)
[![Commands](https://img.shields.io/badge/commands-5-cyan)](#-claude-commands-5-total)
[![Output Styles](https://img.shields.io/badge/styles-9-orange)](#-9-output-styles)
[![Release](https://img.shields.io/github/v/release/USERNAME/cc-boilerplate?include_prereleases)](https://github.com/USERNAME/cc-boilerplate/releases)

Claude Code boilerplate with essential hooks, agents, and security features.

## Prerequisites

- **[Astral UV](https://docs.astral.sh/uv/)** - Python package manager
- **[Claude Code](https://docs.anthropic.com/en/docs/claude-code)** - AI coding assistant

## Setup in Claude Code

If you're already working in Claude Code (the primary use case), use this quick setup:

### Quick Start Prompt

Copy this exact prompt into Claude Code:

```
start with latest tag of neilinger/cc-boilerplate repository as skeleton for this project. then guide me through whats next.
```

<<<<<<< HEAD
### Modern Setup (Recommended - PRP-003 Synchronization)

Use the new boilerplate synchronization system for seamless updates:

```bash
# 1. Initialize cc-boilerplate in new/existing project
curl -sSL https://raw.githubusercontent.com/neilinger/cc-boilerplate/main/scripts/init-boilerplate.sh | bash

# 2. Build configurations
scripts/build-config.sh

# 3. Customize for your domain
vim .claude/project/CLAUDE.project.md     # Domain-specific instructions
vim .claude/project/settings.project.json # Custom settings

# 4. Update from upstream (anytime)
scripts/update-boilerplate.sh
```

=======
>>>>>>> e5f09c9d
### Manual Setup Steps

Alternatively, follow these steps manually:

```bash
# 1. Initialize and import boilerplate
git init
git remote add boilerplate https://github.com/neilinger/cc-boilerplate.git
git fetch boilerplate
git checkout v1.1.0 -- .

# 2. Configure for your project
git remote remove boilerplate
git remote add origin https://github.com/username/your-project.git

# 3. Setup configuration (NOTE: setup.sh works inside Claude Code)
cp .mcp.json.sample .mcp.json
mkdir -p logs output
touch logs/.gitkeep output/.gitkeep

# 4. Create .env manually (do NOT copy .env.sample directly)
# IMPORTANT: Create .env with your actual API keys or empty values
# Never use the placeholder strings from .env.sample

# 5. Customize project
# Update PROJECT_NAME in README.md and pyproject.toml
# Update project name throughout the codebase

# 6. Initial commit
git add .
git commit -m "Initial commit from cc-boilerplate"
git push -u origin main
```

### ⚠️ Important Notes

- **Never copy `.env.sample` to `.env` directly** - this breaks Claude with placeholder API keys
- **Create `.env` manually** with your actual keys or empty values: `ANTHROPIC_API_KEY=""`
- **The `./setup.sh` script works inside Claude Code** (detects the environment automatically)
- **Customize project name** in README.md and pyproject.toml before committing

## Traditional Setup (Outside Claude Code)

```bash
# 1. Clone this boilerplate
git clone <your-repo-url>
cd cc-boilerplate

# 2. Run setup script
./setup.sh

# 3. Start Claude Code
claude-code .
```

## Configuration

The setup script creates:

- **`.env`** - Your personal configuration (API keys, user name)
- **`.mcp.json`** - MCP server configuration (if using ElevenLabs)

See `.env.sample` for all available configuration options.

## Core Features

**🛡️ Security**: Comprehensive `rm -rf` protection with 30+ dangerous command patterns
**🤖 Agent Automation**: Meta-agent creates new specialized agents from descriptions
**🎨 Workflow Styles**: Output formats optimized for different development phases
**🔧 Development Tools**: serena-mcp semantic coding for intelligent codebase analysis
**🔊 Smart TTS**: Multi-provider fallback (ElevenLabs → OpenAI → pyttsx3)
**📝 Session Management**: Context-aware hooks and logging

## Key Components

### 🤖 Meta-Agent: Core Automation Engine

The `meta-agent` is the heart of this boilerplate - it automatically creates new specialized agents from natural language descriptions. Simply ask Claude to create an agent and it will:

- Fetch latest Claude Code documentation
- Generate complete agent configuration files
- Set appropriate tools, colors, and delegation rules
- Write ready-to-use `.md` files to `.claude/agents/`

### 🎨 Workflow-Optimized Output Styles (9 Total)

Different development phases need different information formats:

- **GenUI**: Automatically generates and opens HTML documents for visual workflows
- **TTS Summary**: Audio feedback for long-running operations
- **JSON/YAML/HTML Structured**: Machine-parseable outputs for automation
- **Markdown Focused**: Clean readable formats for documentation
- **Bullet Points**: Concise list-based information
- **Table-Based**: Structured tabular data presentation
- **Ultra-Concise**: Minimal, essential information only

### 🔧 Development Infrastructure

- **`.serena/`**: serena-mcp semantic coding tools with project memories and intelligent code analysis
- **`scripts/`**: KISS/YAGNI-compliant validation tools (PRP validation, boilerplate synchronization)
- **`tests/`**: Security-focused testing of critical hook functionality
- **`boilerplate/`**: Layered configuration system with git subtree for graceful updates

## Boilerplate Synchronization System (PRP-003)

The cc-boilerplate now supports graceful updates while preserving project customizations:

### Three-Layer Configuration

```
┌─────────────────┐    ┌──────────────────┐    ┌─────────────────┐
│  Base Layer     │    │  Project Layer   │    │  Merged Layer   │
│                 │    │                  │    │                 │
│ Boilerplate     │ +  │ Customizations   │ =  │ Final Config    │
│ Templates       │    │ (.claude/project)│    │ (Generated)     │
│ (.claude/       │    │                  │    │                 │
│  boilerplate)   │    │                  │    │                 │
└─────────────────┘    └──────────────────┘    └─────────────────┘
```

**Key Benefits**:
- **Graceful Updates**: Pull boilerplate improvements without losing customizations
- **Project Customization**: Add domain-specific instructions and settings
- **Version Tracking**: Know exactly which boilerplate version you're using
- **Conflict Resolution**: Automatic backup and rollback capabilities

**See**: [Synchronization Guide](docs/SYNCHRONIZATION.md) for complete workflow documentation

## PRP Status Management

PRPs (Product Requirements Process) now include lifecycle tracking to prevent documentation drift:

| Status | Description | Set By |
|--------|-------------|--------|
| **PROPOSED** | Idea documented, not started | `/prp:create` |
| **IN_PROGRESS** | Being implemented | `/prp:execute` |
| **COMPLETED** | Finished and reviewed | `/prp:review` |
| **OBSOLETE** | No longer relevant | Manual update |

The pre-commit hook will warn (but not block) if you're committing PRPs with IN_PROGRESS status, helping prevent incomplete work from appearing finished.

## Project Structure

```
cc-boilerplate/
├── .claude/
│   ├── agents/         # Meta-agent + specialized agents
│   ├── commands/       # Claude commands including PRP lifecycle
│   ├── hooks/          # Security, TTS, session management
│   ├── output-styles/  # Workflow-specific formatting
│   ├── status_lines/   # Dynamic terminal displays
│   └── settings.json   # Permissions and configuration
├── .serena/            # serena-mcp semantic coding & project memory
├── boilerplate/        # Core boilerplate templates and git subtree
│   ├── .claude/        # Base configuration templates
│   ├── templates/      # Mergeable template files
│   └── scripts/        # Synchronization utilities
├── PRPs/               # Product Requirements Process templates
├── scripts/            # Validation utilities (KISS/YAGNI)
│   ├── init-boilerplate.sh    # Initialize synchronization
│   ├── update-boilerplate.sh  # Pull boilerplate updates
│   └── build-config.sh        # Merge configurations
├── tests/              # Security-critical functionality tests
│   └── medium_priority/ # Feature reliability tests
├── examples/           # Sample project implementations
│   └── sample-project/ # Complete synchronization example
├── CLAUDE.md           # KISS/YAGNI development principles
└── setup.sh            # Project setup script
```

## Core

- Security-first command validation
- Multi-provider TTS (ElevenLabs → OpenAI → pyttsx3)
- UV single-file scripts
- Zero dependency management

## Security

**30+ rm patterns blocked** - Prevents `rm -rf /` disasters
**Environment protection** - Blocks `.env` access
**Real-time validation** - Before every tool execution

**Security levels**: strict, moderate, permissive

```bash
user: "rm -rf /"
claude: 🚫 BLOCKED - Dangerous command
```

## TTS

**Provider fallback**: ElevenLabs → OpenAI → pyttsx3

```bash
# .env
TTS_DEFAULT_PROVIDER=elevenlabs
ELEVENLABS_API_KEY=key
OPENAI_API_KEY=key
```

## 🔒 All 8 Claude Code Hooks

Security-first hooks that execute in sequence:

- **[user_prompt_submit](/.claude/hooks/user_prompt_submit.py)** - Input validation and preprocessing
- **[pre_tool_use](/.claude/hooks/pre_tool_use.py)** - Security validation (CRITICAL - blocks dangerous commands)
- **[post_tool_use](/.claude/hooks/post_tool_use.py)** - Logging and post-execution processing
- **[notification](/.claude/hooks/notification.py)** - TTS alerts and notifications
- **[stop](/.claude/hooks/stop.py)** - Session completion handling
- **[subagent_stop](/.claude/hooks/subagent_stop.py)** - Agent completion processing
- **[pre_compact](/.claude/hooks/pre_compact.py)** - Backup before conversation compaction
- **[session_start](/.claude/hooks/session_start.py)** - Context loading and initialization

## 🤖 Essential Agents

Specialized agents for different development workflows:

- **[meta-agent](/.claude/agents/meta-agent.md)** - Generate new specialized agents from descriptions
- **[smart-doc-generator](/.claude/agents/smart-doc-generator.md)** - Comprehensive documentation generation
- **[engineer-code-reviewer](/.claude/agents/engineer-code-reviewer.md)** - Security and quality code reviews
- **[test-automator](/.claude/agents/test-automator.md)** - Automated test suite creation
- **[test-coverage-analyzer](/.claude/agents/test-coverage-analyzer.md)** - Test coverage analysis and gap identification
- **[work-completion-summary](/.claude/agents/work-completion-summary.md)** - Audio summaries for long operations
- **[llm-ai-agents-and-eng-research](/.claude/agents/llm-ai-agents-and-eng-research.md)** - AI/ML research and analysis
- **[technical.researcher](/.claude/agents/technical.researcher.md)** - Deep technical research and documentation
- **[github-checker](/.claude/agents/github-checker.md)** - GitHub repository analysis and validation
- **[adr-creator](/.claude/agents/adr-creator.md)** - Architectural Decision Record generation

## 🎯 Claude Commands (5 Total)

Specialized commands for common development tasks:

- **[cook](/.claude/commands/cook.md)** - Run multiple agent tasks in parallel for rapid development
- **[prime](/.claude/commands/prime.md)** - Load project context for new agent sessions
- **[prime_tts](/.claude/commands/prime_tts.md)** - Initialize Text-to-Speech system
- **[question](/.claude/commands/question.md)** - Structured questioning for requirements gathering
- **[update_status_line](/.claude/commands/update_status_line.md)** - Update dynamic terminal status displays

## Testing

**🔴 High Priority (Security Critical)**: Safety hooks, dangerous command detection
**🟡 Medium Priority (Feature Reliability)**: TTS providers, integration testing
**🔧 Test Infrastructure**: Comprehensive runner with priority-based execution

```bash
# All tests with detailed reporting
python tests/run_all_tests.py

# Security-critical tests only
python tests/test_safety_hooks.py

# Hook integration testing
python tests/test_hook_integration.py
```

**Full testing documentation**: See [Testing Guide](docs/guides/testing.md) for comprehensive coverage details, security testing approach, and troubleshooting guide.

## Documentation

### Quick Start

- **[Getting Started](docs/guides/getting-started.md)** - Installation and initial setup
- **[Development Workflow](docs/guides/development.md)** - Daily development process

### Guides

- **[Architecture Overview](docs/guides/architecture.md)** - System design and components
- **[Security Features](docs/guides/security.md)** - Safety hooks and protection
- **[Branch Protection](docs/guides/branch-protection.md)** - Repository protection setup
- **[Testing Guide](docs/guides/testing.md)** - 3-tier testing architecture and workflows

### Reference

- **[API Reference](docs/reference/api.md)** - Complete API documentation
- **[System Reference](docs/reference/index.md)** - Essential system information
- **[Serena MCP Integration](docs/reference/serena-mcp.md)** - Semantic coding tools
- **[TTS System](docs/reference/tts-system.md)** - Audio notification system
- **[Synchronization Guide](docs/SYNCHRONIZATION.md)** - Boilerplate update workflow

### Troubleshooting

- **[Common Issues](docs/troubleshooting.md)** - Solutions to frequent problems
- **[Synchronization Issues](docs/SYNCHRONIZATION.md#troubleshooting)** - Boilerplate update problems

### Architecture Decisions

- **[ADR Index](docs/adr/README.md)** - All architectural decision records
- **[ADR-001: Branching Strategy](docs/adr/adr-001-branching-strategy.md)**
- **[ADR-002: CI/CD Pipeline](docs/adr/adr-002-cicd-pipeline.md)**
- **[ADR-003: Testing Strategy](docs/adr/adr-003-testing-strategy.md)**
- **[ADR-004: Documentation Standards](docs/adr/adr-004-documentation-standards.md)**
- **[ADR-005: ADR/PRP Separation](docs/adr/adr-005-adr-prp-separation.md)**
- **[ADR-006: Issue Management Process](docs/adr/adr-006-issue-management-process.md)**
<<<<<<< HEAD

## 🎨 9 Output Styles

Workflow-optimized formatting for different development phases:

- **[genui.md](/.claude/output-styles/genui.md)** - Automatically generates and opens HTML documents for visual workflows
- **[tts-summary.md](/.claude/output-styles/tts-summary.md)** - Audio feedback for long-running operations
- **[json-structured.md](/.claude/output-styles/json-structured.md)** - Machine-parseable JSON outputs for automation
- **[yaml-structured.md](/.claude/output-styles/yaml-structured.md)** - YAML format for configuration and data
- **[html-structured.md](/.claude/output-styles/html-structured.md)** - Structured HTML for rich displays
- **[markdown-focused.md](/.claude/output-styles/markdown-focused.md)** - Clean readable markdown for documentation
- **[bullet-points.md](/.claude/output-styles/bullet-points.md)** - Concise list-based information
- **[table-based.md](/.claude/output-styles/table-based.md)** - Structured tabular data presentation
- **[ultra-concise.md](/.claude/output-styles/ultra-concise.md)** - Minimal, essential information only
=======
>>>>>>> e5f09c9d

## Usage

1. Run `./setup.sh` to configure
2. Start with `claude-code .`
3. Use meta-agent to create custom agents
4. See `CLAUDE.md` for KISS/YAGNI principles<|MERGE_RESOLUTION|>--- conflicted
+++ resolved
@@ -28,7 +28,6 @@
 start with latest tag of neilinger/cc-boilerplate repository as skeleton for this project. then guide me through whats next.
 ```
 
-<<<<<<< HEAD
 ### Modern Setup (Recommended - PRP-003 Synchronization)
 
 Use the new boilerplate synchronization system for seamless updates:
@@ -47,9 +46,6 @@
 # 4. Update from upstream (anytime)
 scripts/update-boilerplate.sh
 ```
-
-=======
->>>>>>> e5f09c9d
 ### Manual Setup Steps
 
 Alternatively, follow these steps manually:
@@ -344,7 +340,6 @@
 - **[ADR-004: Documentation Standards](docs/adr/adr-004-documentation-standards.md)**
 - **[ADR-005: ADR/PRP Separation](docs/adr/adr-005-adr-prp-separation.md)**
 - **[ADR-006: Issue Management Process](docs/adr/adr-006-issue-management-process.md)**
-<<<<<<< HEAD
 
 ## 🎨 9 Output Styles
 
@@ -359,8 +354,6 @@
 - **[bullet-points.md](/.claude/output-styles/bullet-points.md)** - Concise list-based information
 - **[table-based.md](/.claude/output-styles/table-based.md)** - Structured tabular data presentation
 - **[ultra-concise.md](/.claude/output-styles/ultra-concise.md)** - Minimal, essential information only
-=======
->>>>>>> e5f09c9d
 
 ## Usage
 
